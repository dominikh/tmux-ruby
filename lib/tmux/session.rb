module Tmux
  # A session is a single collection of pseudo terminals under the
  # management of {Tmux tmux}. Each session has one or more {Window
  # windows} linked to it. A {Window window} occupies the entire
  # screen and may be split into rectangular {Pane panes}, each of
  # which is a separate pseudo terminal (the pty(4) manual page
  # documents the technical details of pseudo terminals). Any number
  # of tmux instances may connect to the same session, and any number
  # of {Window windows} may be present in the same session. Once all
  # sessions are {Session#kill killed}, tmux exits.
  class Session
    include Comparable

    # @return [Options]
    def self.options(session)
      OptionsList.new(:session, session, true)
    end

    # Creates a new {Window window}.
    #
    # @option args [Boolean] :after_number (false) If true, the new
    #   {Window window} will be inserted at the next index up from the
    #   specified number (or the {Client#current_window current}
    #   {Window window}), moving {Window windows} up if necessary
    # @option args [Boolean] :kill_existing (false) Kill an existing
    #   {Window window} if it conflicts with a desired number
    # @option args [Boolean] :make_active (true) Switch to the newly
    #   generated {Window window}
    # @option args [String] :name Name of the new {Window window}
    #   (optional)
    # @option args [Number] :number Number of the new {Window window}
    #   (optional)
    # @option args [String] :command Command to run in the new {Window
    #   window} (optional)
    #
    # @tmux new-window
    # @return [Window] The newly created {Window window}
    def create_window(args = {})
      args = {
        :kill_existing => false,
        :make_active   => true,
        :after_number  => false,
      }.merge(args)

      flags = []
      # flags << "-d" unless args[:make_active]
      flags << "-a" if args[:after_number]
      flags << "-k" if args[:kill_existing]
      flags << "-n '#{args[:name]}'" if args[:name] # FIXME escaping
      flags << if args[:number]
                 "-t #{identifier}:#{args[:number]}"
               else
                 "-t #{identifier}"
               end
      flags << args[:command] if args[:command]

      @server.invoke_command "new-window #{flags.join(" ")}"
      new_window = current_window
      unless args[:make_active]
        select_last_window
      end
      # return Window.new(self, num)
      return new_window
    end


    # @!attribute [r] current_window
    #
    # @see Client#current_window
    # @return (see Client#current_window)
    def current_window
      # TODO figure out when tmux added "(active)" in list-windows and
      # use that when possible
      any_client.current_window
    end

    # @!attribute [r] current_pane
    #
    # @see Client#current_pane
    # @return (see Client#current_pane)
    def current_pane
      any_client.current_pane
    end

    # Returns a {Client client} that is displaying the session.
    #
    # @return [Client, nil] A {Client client} that is displaying the session.
    def any_client
      @server.clients({:session => self}).first
    end

    # @return [Boolean]
    def ==(other)
      self.class == other.class && @server == other.server && @name == other.name
    end

    # @return [Number]
    def hash
      [@server.hash, @number].hash
    end

    # @return [Boolean]
    def eql?(other)
      self == other
    end

    def <=>(other)
      return nil unless other.is_a?(Session)
      [@server, @name] <=> [other.server, other.name]
    end

    # The session name.
    #
    # Setting this will rename the session.
    #
    # @todo escape name
    # @tmux rename-session
    # @return [String]
    attr_reader :name

    # @return [Server]
    attr_reader :server

    # @return [OptionsList]
    attr_reader :options

    # @return [StatusBar]
    attr_reader :status_bar
    def initialize(server, name)
      @server, @name = server, name
      @status_bar = StatusBar.new(self)
      @options = OptionsList.new(:session, self, false)
    end

    # @!attribute name
    #
    # @return [String]
    def name=(new_name)
      raise ArgumentError if new_name.to_s.strip.empty?
      ret = @server.invoke_command("rename-session -t #{identifier} '#{new_name}'")

      if ret.start_with?("duplicate session:")
        raise RuntimeError, ret
      end

      @name = new_name
    end

    # @!attribute [r] identifier
    #
    # @return [String]
    def identifier
      @name
    end

    # Locks the session.
    #
    # @tmux lock-session
    # @return [void]
    # @tmuxver &gt;=1.1
    def lock
      @server.check_for_version!("1.1")

      @server.invoke_command "lock-session -t #{identifier}"
    end

    # @!attribute [r] num_windows
    #
    # @return [Integer]
    def num_windows
      @server.sessions_information[@name][:num_windows]
    end

    # @!attribute [r] creation_time
    #
    # @return [Time]
    def creation_time
      @server.sessions_information[@name][:creation_time]
    end
    alias_method :created_at, :creation_time

    # @!attribute [r] width
    #
    # @return [Integer]
    def width
      @server.sessions_information[@name][:width]
    end

    # @!attribute [r] height
    #
    # @return [Integer]
    def height
      @server.sessions_information[@name][:height]
    end

    # @!attribute [r] attached
    #
    # @return [Boolean]
    def attached
      @server.sessions_information[@name][:attached]
    end
    alias_method :attached?, :attached

    # @!attribute [r] clients
    #
    # @return [Array<Client>] All {Client clients}
    def clients
      @server.clients({:session => self})
    end

    # Attach to a session. Replaces the ruby process.
    #
    # @return [void]
    # @tmux attach
    def attach
      exec "#{Tmux::BINARY} attach -t #{identifier}"
    end

    # Kills the session.
    #
    # @tmux kill-session
    # @return [void]
    def kill
      @server.invoke_command "kill-session -t #{identifier}"
    end

    # @tmux list-windows
    # @tmuxver &gt;=1.1
    # @param [Hash] search Filters the resulting hash using {FilterableHash#filter}
    # @return [Hash] A hash with information for all windows
    # @return [Hash]
    def windows_information(search = {})
      @server.check_for_version!("1.1")

      hash = {}
      output = @server.invoke_command "list-windows -t #{identifier}"
      output.each_line do |session|
        # TODO make use of the layout information
<<<<<<< HEAD
        params = session.match(/^(?<num>\d+): (?<name>.*) \[(?<width>\d+)x(?<height>\d+)\](?: \[layout .+?\])?(?<active> \(active\))?$/)
=======
        # TODO make use of pane count value in later tmux versions
        params = session.match(/^(?<num>\d+): (?<name>.+?)( \(\d+ panes\))? \[(?<width>\d+)x(?<height>\d+)\](?: \[layout .+?\])?( @\d+)?(?<active> \(active\))?$/)
>>>>>>> 2aa2076a
        next if params.nil? # >=1.3 displays layout information in indented lines
        num    = params[:num].to_i
        name   = params[:name]
        width  = params[:width].to_i
        height = params[:height].to_i
        active = !params[:active].nil?

        hash[num] = {:num => num, :name => name, :width => width, :height => height, :active => active}
      end
      hash.extend FilterableHash
      hash.filter(search)
    end

    # @!attribute [r] windows
    #
    # @tmux list-windows
    # @return [Hash{Number => Window}] All {Window windows}
    # @tmuxver &gt;=1.1
    def windows
      hash = {}
      @server.check_for_version!("1.1")

      windows_information.each do |num, information|
        hash[num] = Window.new(self, num)
      end
      hash
    end

    # @param [Hash] search Filters the resulting hash using {FilterableHash#filter}
    # @return [Hash] A hash with information for all buffers
    # @tmux list-buffers
    def buffers_information(search = {})
      hash = {}
      if @server.version < "1.5"
        buffers = @server.invoke_command "list-buffers -t #{identifier}"
      else
        buffers = @server.invoke_command "list-buffers"
      end

      buffers.each_line do |buffer|
        num, size = buffer.match(/^(\d+): (\d+) bytes/)[1..2]
        hash[num] = {:size => size}
      end
      hash.extend FilterableHash
      hash.filter(search)
    end

    # @!attribute [r] buffers
    #
    # @tmux list-buffers
    # @return [Array<Buffer>] All {Buffer buffers}
    # @note Beginning with tmux 1.5, {Buffer buffers} are global and
    #   not tied to a session anymore. That means that for 1.5 and
    #   higher, this method will return all buffers of the server,
    #   making it identical to {Server#buffers}.
    def buffers
      buffers_information.map do |num, information|
        Buffer.new(num, self)
      end
    end

    # @group Selecting

    # Select the last (previously selected) window.
    #
    # @return [Window]
    def select_last_window
      @server.invoke_command "last-window -t #{identifier}"
      current_window
    end

    # Selects the next (higher index) window
    #
    # @param [Number] num How many windows to move
    # @tmuxver &gt;=1.3
    # @return [Window]
    def select_next_window(num = 1)
      @server.invoke_command "select-window -t #{identifier}:+#{num}"
      current_window
    end

    # Selects the previous (lower index) window
    #
    # @param [Number] num How many windows to move
    # @tmuxver &gt;=1.3
    # @return [Window]
    def select_previous_window(num = 1)
      @server.invoke_command "select-window -t:-#{num}"
      current_window
    end

    # @endgroup
  end
end<|MERGE_RESOLUTION|>--- conflicted
+++ resolved
@@ -236,12 +236,8 @@
       output = @server.invoke_command "list-windows -t #{identifier}"
       output.each_line do |session|
         # TODO make use of the layout information
-<<<<<<< HEAD
-        params = session.match(/^(?<num>\d+): (?<name>.*) \[(?<width>\d+)x(?<height>\d+)\](?: \[layout .+?\])?(?<active> \(active\))?$/)
-=======
         # TODO make use of pane count value in later tmux versions
-        params = session.match(/^(?<num>\d+): (?<name>.+?)( \(\d+ panes\))? \[(?<width>\d+)x(?<height>\d+)\](?: \[layout .+?\])?( @\d+)?(?<active> \(active\))?$/)
->>>>>>> 2aa2076a
+        params = session.match(/^(?<num>\d+): (?<name>.*)( \(\d+ panes\))? \[(?<width>\d+)x(?<height>\d+)\](?: \[layout .+?\])?( @\d+)?(?<active> \(active\))?$/)
         next if params.nil? # >=1.3 displays layout information in indented lines
         num    = params[:num].to_i
         name   = params[:name]
